--- conflicted
+++ resolved
@@ -577,11 +577,8 @@
     }
 
     #[allow(clippy::too_many_lines)] // Complex inference with detailed diagnostics
-<<<<<<< HEAD
     #[allow(clippy::get_first)]
-=======
     #[instrument(skip(self, input), fields(input_shape = ?input.dim()))]
->>>>>>> 5c5f51a3
     fn infer(&mut self, input: &Array4<f32>) -> Result<Array4<f32>> {
         use std::time::Instant;
 
