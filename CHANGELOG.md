# Changelog

All notable changes to the imgly-bgremove library will be documented in this file.

The format is based on [Keep a Changelog](https://keepachangelog.com/en/1.0.0/),
and this project adheres to [Semantic Versioning](https://semver.org/spec/v2.0.0.html).

## [Unreleased]

<<<<<<< HEAD
### Added
- **Batch processing output directory support**: CLI now respects `--output` flag when processing multiple files, allowing users to specify a custom output directory for batch operations instead of placing files alongside inputs
=======
### Changed
- **Batch processing order**: Files are now processed in alphanumerical order for consistent, predictable processing across different operating systems and filesystems
>>>>>>> 3ca70765

## [0.2.0] - 2025-07-05

### Added
- **RemovalSession API**: New `RemovalSession` struct for efficient model reuse across multiple background removal operations, improving batch processing performance
- **CUDA support**: Enabled CUDA execution provider support in ONNX Runtime backend for GPU acceleration
- **Enhanced worktree rules**: Added directory persistence requirements to mandatory worktree usage rule with explicit directory tracking and violation prevention
- **Cache-disabled testing rule**: New mandatory testing requirement to run tests with all caches disabled, revealing hidden cache dependencies and ensuring robust functionality
- Consolidated imgly-bgremove library with unified API
- **Comprehensive tracing integration**: Migrated from `env_logger` to `tracing` ecosystem for structured logging
- **Tracing configuration module**: Centralized subscriber setup with support for console, JSON, and file outputs
- **Structured logging with spans**: Added hierarchical tracing to processing pipeline, model loading, and inference operations
- **Performance tracking spans**: Detailed timing and resource usage tracking with structured fields
- **Session correlation**: Automatic session ID generation for request correlation and debugging
- **Feature-gated tracing outputs**: Optional JSON logging, file appenders, and OpenTelemetry support
- **CLI tracing integration**: Maintains emoji-rich output while adding structured debugging capabilities
- **Simplified API**: `remove_background_from_reader` is now the primary function with 2-parameter signature
- **Unified configuration**: Model specification is now included in `RemovalConfig` for simplified usage
- **Format hint support**: Added optional format hint field to `RemovalConfig` for reader-based processing

### Changed
- **Simplified backend creation**: Replaced complex factory pattern with direct backend creation for improved performance and maintainability
- **Code quality improvements**: Fixed all clippy warnings in lib.rs and removed suppressions
- **API optimization**: `remove_background_from_image` now takes `&DynamicImage` instead of owned value for better performance
- **Async function cleanup**: Converted unnecessary async functions to sync for improved performance
- **Examples and benchmarks**: Migrated all examples and benchmarks to use only public APIs for better user guidance
- **BREAKING**: Simplified API to use `remove_background_from_reader(reader, config)` as primary function
- **BREAKING**: `RemovalConfig` now includes `model_spec` field for unified configuration
- **BREAKING**: `RemovalConfigBuilder` updated with `model_spec()` and `format_hint()` methods
- **BREAKING**: `remove_background_from_bytes(bytes, config)` now uses 2-parameter signature
- **BREAKING**: `remove_background_from_image(image, config)` now uses 2-parameter signature  
- **Default log level**: Set to ERROR for quiet operation by default (0=error, 1=warn, 2=info, 3=debug, 4+=trace)
- **Model selection messages**: Converted from println! to tracing::info! (only shown with -vv flag)

### Removed
- **Backend factory abstraction**: Removed `BackendFactory` trait and `DefaultBackendFactory` implementation
- **Clippy suppressions**: Removed all `#![allow(clippy::...)]` directives from lib.rs after fixing underlying issues
- **WebAssembly support**: Removed WASM-specific conditional compilation and dependencies from Tract backend
- **BREAKING**: Removed `remove_background_with_model()` function - use `remove_background_from_reader()` instead
- **BREAKING**: Removed `remove_background_with_backend()` function - functionality merged into unified API
- **BREAKING**: Removed `remove_background_simple()` and `remove_background_simple_bytes()` functions - use `remove_background_from_reader()` or `remove_background_from_bytes()` instead
- **BREAKING**: Removed `remove_background_with_model_bytes()` function - use `remove_background_from_reader()` with `Cursor::new()`

### Fixed
- **Repository URL**: Updated repository URL in Cargo.toml to correct location
- **Color profile preservation in stream-based processing**: Fixed issue where ICC color profiles were detected but not preserved when processing files through `process_file()` method
- Resolved 150+ clippy warnings across the codebase for improved code quality
- Fixed potential panic conditions with array indexing using safe .get() methods
- Corrected unsafe type casting with proper bounds checking using try_from()
- Replaced strict float equality comparisons with approximate equality checks
- Fixed documentation markdown formatting issues with missing backticks
- Improved function design by making unused self methods static where appropriate
- Multiple backend support: ONNX Runtime and Tract (Pure Rust)
- Integrated CLI functionality with feature-gated build
- Multiple neural network models: ISNet, BiRefNet, BiRefNet Lite
- Hardware acceleration support: CUDA, CoreML, and CPU execution providers
- ICC color profile preservation across PNG, JPEG, WebP, and TIFF formats
- WebAssembly compatibility through Tract backend
- Comprehensive feature flag system for backends and model embedding
- Unified configuration system with builder pattern
- Background removal for multiple image formats: JPEG, PNG, WebP, BMP, TIFF
- Progress reporting and detailed timing information
- Batch processing capabilities through CLI
- Model variant selection (FP16/FP32) with automatic provider optimization
- Cross-platform support including Apple Silicon acceleration

### Changed
- **BREAKING**: Consolidated workspace into single imgly-bgremove crate
- **BREAKING**: Changed package name from bg-remove-* to imgly-bgremove
- **BREAKING**: Updated CLI binary name to imgly-bgremove
- **BREAKING**: Import paths changed from bg_remove_* to imgly_bgremove
- Improved code quality by fixing 248 clippy warnings including:
  - Fixed missing backticks in documentation for technical terms
  - Collapsed nested if statements for better readability
  - Removed needless borrows for cleaner code
  - Improved safety with safer indexing methods
  - Fixed duplicate module declarations
- Default features now include all backends and CLI functionality
- Improved error messages with contextual information and troubleshooting suggestions
- Enhanced performance with optimized threading and provider selection
- Simplified configuration system with sensible defaults

### Fixed
- Aspect ratio preservation in background removal output
- WebP transparency support with RGBA encoding
- Memory efficiency improvements in model loading and inference
- ICC color profile handling across all supported formats
- Cross-platform compatibility issues
- Mathematical casting warnings and precision loss handling

### Removed
- **BREAKING**: Separate bg-remove-* workspace crates
- **BREAKING**: MockBackend for testing (replaced with proper backend injection)
- Redundant configuration options and conflicting CLI flags
- Deprecated APIs and legacy code paths

### Performance
- 2-5x faster than JavaScript implementations
- Optimized ONNX Runtime threading for maximum performance
- GPU acceleration support with automatic provider detection
- Efficient model loading with compile-time optimization
- Memory-efficient processing pipeline

### Security
- Zero-warning policy with comprehensive linting
- Safe indexing and bounds checking throughout codebase
- Proper error handling without panic-prone operations
- Memory safety improvements with Rust best practices

## v0.1.0 (2025-06-27) - Legacy Workspace Release

### Added (Historical - Workspace Version)
- Initial workspace setup with multiple crates
- Core library for background removal (bg-remove-core)
- ONNX Runtime backend (bg-remove-onnx)  
- Tract pure-Rust backend (bg-remove-tract)
- Command-line interface (bg-remove-cli)
- End-to-end testing framework (bg-remove-e2e)
- Support for ISNet and BiRefNet models
- Hardware acceleration capabilities
- Comprehensive testing and benchmarking tools

### Migration Guide

For users upgrading from the workspace version (v0.1.x) to the consolidated version (v0.1.x):

#### Dependency Updates
```toml
# Old (workspace version)
[dependencies]
bg-remove-core = "0.1.0"
bg-remove-onnx = "0.1.0"
bg-remove-cli = "0.1.0"

# New (consolidated version)
[dependencies]
imgly-bgremove = "0.1.0"
```

#### Import Updates
```rust
// Old imports
use bg_remove_core::{RemovalConfig, remove_background};
use bg_remove_onnx::OnnxBackend;

// New imports
use imgly_bgremove::{RemovalConfig, remove_background};
use imgly_bgremove::backends::OnnxBackend;
```

#### CLI Updates
```bash
# Old CLI usage
bg-remove-cli input.jpg output.png

# New CLI usage
imgly-bgremove input.jpg output.png
```

#### Feature Flag Updates
```toml
# Old feature configuration
bg-remove-core = { version = "0.1.0", features = ["embed-isnet-fp32"] }

# New feature configuration  
imgly-bgremove = { version = "0.1.0", features = ["embed-isnet-fp32"] }
# Or use default features for everything:
imgly-bgremove = "0.1.0"  # Includes onnx, tract, cli, embed-isnet-fp32
```

#### Backend Usage Updates
```rust
// Old backend usage
use bg_remove_onnx::OnnxBackend;
use bg_remove_tract::TractBackend;

// New backend usage
use imgly_bgremove::backends::{OnnxBackend, TractBackend};

// Optional features for specific backends
#[cfg(feature = "onnx")]
let onnx_backend = OnnxBackend::new();

#[cfg(feature = "tract")]  
let tract_backend = TractBackend::new();
```

### Breaking Changes Summary

1. **Package Consolidation**: All workspace crates merged into single `imgly-bgremove` package
2. **Import Paths**: All `bg_remove_*` imports become `imgly_bgremove`
3. **CLI Binary**: `bg-remove-cli` becomes `imgly-bgremove`
4. **Feature Flags**: Backend and model features now configured on single crate
5. **API Changes**: Some internal APIs simplified and consolidated

### Backward Compatibility

- Core API functionality remains the same
- Same image processing capabilities and performance
- Same model support and configuration options
- Same execution providers and hardware acceleration
- Migration is primarily import path and dependency updates

### Benefits of Consolidation

- **Simplified Dependencies**: Single crate instead of multiple workspace crates
- **Better Integration**: Tighter integration between backends and core functionality  
- **Easier Installation**: Single `imgly-bgremove` dependency with feature flags
- **Improved Documentation**: Unified documentation and examples
- **Better Testing**: Consolidated test suite and validation
- **Enhanced CLI**: Integrated CLI with all backends available by default<|MERGE_RESOLUTION|>--- conflicted
+++ resolved
@@ -7,13 +7,11 @@
 
 ## [Unreleased]
 
-<<<<<<< HEAD
 ### Added
 - **Batch processing output directory support**: CLI now respects `--output` flag when processing multiple files, allowing users to specify a custom output directory for batch operations instead of placing files alongside inputs
-=======
+
 ### Changed
 - **Batch processing order**: Files are now processed in alphanumerical order for consistent, predictable processing across different operating systems and filesystems
->>>>>>> 3ca70765
 
 ## [0.2.0] - 2025-07-05
 
